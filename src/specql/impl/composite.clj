--- conflicted
+++ resolved
@@ -160,14 +160,10 @@
                         val)]))))
           (sort-by (comp :number second) cols))))
 
-<<<<<<< HEAD
+
 (defmulti parse-value (fn [t str] t))
 (defmethod parse-value "int2" [_ string]
   (Integer/parseInt string))
-=======
-(defmulti parse-value (fn [t str]
-                        t))
->>>>>>> 39c1de52
 (defmethod parse-value "int4" [_ string]
   (Long/parseLong string))
 (defmethod parse-value "int8" [_ string]
